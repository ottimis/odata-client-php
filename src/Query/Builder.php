<?php

namespace SaintSystems\OData\Query;

use Closure;
use Illuminate\Support\Arr;
use Illuminate\Support\Collection;
use SaintSystems\OData\Constants;
use SaintSystems\OData\Exception\ODataQueryException;
use SaintSystems\OData\IODataClient;
use SaintSystems\OData\IODataRequest;
use SaintSystems\OData\QueryOptions;

class Builder
{
    /**
     * Gets the IODataClient for handling requests.
     * @var IODataClient
     */
    public $client;

    /**
     * Gets the URL for the built request, without query string.
     * @var string
     */
    public $requestUrl;

    /**
     * Gets the URL for the built request, without query string.
     * @var object
     */
    public $returnType;

    /**
     * The current query value bindings.
     *
     * @var array
     */
    public $bindings = [
        'select' => [],
        'where'  => [],
        'order'  => [],
    ];

    /**
     * The entity set which the query is targeting.
     *
     * @var string
     */
    public $entitySet;

    /**
     * The entity key of the entity set which the query is targeting.
     *
     * @var string
     */
    public $entityKey;

    /**
     * The placeholder property for the ? operator in the OData querystring
     *
     * @var string
     */
    public $queryString = '?';

    /**
     * An aggregate function to be run.
     *
     * @var boolean
     */
    public $count;

    /**
     * Whether to include a total count of items matching 
     * the request be returned along with the result
     *
     * @var boolean
     */
    public $totalCount;

    /**
     * The specific set of properties to return for this entity or complex type
     * http://docs.oasis-open.org/odata/odata/v4.0/errata03/os/complete/part2-url-conventions/odata-v4.0-errata03-os-part2-url-conventions-complete.html#_Toc453752360
     *
     * @var array
     */
    public $properties;

    /**
     * The where constraints for the query.
     *
     * @var array
     */
    public $wheres;

    /**
     * The groupings for the query.
     *
     * @var array
     */
    public $groups;

    /**
     * The orderings for the query.
     *
     * @var array
     */
    public $orders;

    /**
     * The maximum number of records to return.
     *
     * @var int
     */
    public $take;

    /**
     * The number of records to skip.
     *
     * @var int
     */
    public $skip;

    /**
     * All of the available clause operators.
     *
     * @var array
     */
    public $operators = [
        '=', '<', '>', '<=', '>=', '<>', '!=',
        'like', 'like binary', 'not like', 'between', 'ilike',
        '&', '|', '^', '<<', '>>',
        'rlike', 'regexp', 'not regexp',
        '~', '~*', '!~', '!~*', 'similar to',
        'not similar to', 'not ilike', '~~*', '!~~*',
    ];

    /**
     * @var array
     */
    public $select = [];

    /**
     * @var IProcessor
     */
    private $processor;

    /**
     * @var IGrammar
     */
    private $grammar;

    /**
     * @var array
     */
    private $expands;

    /**
     * Create a new query builder instance.
     *
     * @param IODataClient $client
<<<<<<< HEAD
     * @param IGrammar     $grammar
     * @param Processor    $processor
     */
    public function __construct(
        IODataClient $client,
        IGrammar $grammar = null,
        Processor $processor = null
=======
     * @param Grammar      $grammar
     * @param IProcessor   $processor
     */
    public function __construct(
        IODataClient $client,
        Grammar $grammar = null,
        IProcessor $processor = null
>>>>>>> e9016fdd
    ) {
        $this->client = $client;
        $this->grammar = $grammar ?: $client->getQueryGrammar();
        $this->processor = $processor ?: $client->getPostProcessor();
    }

    /**
     * Set the properties to be selected.
     *
     * @param  array|mixed  $properties
     *
     * @return $this
     */
    public function select($properties = [])
    {
        $this->properties = is_array($properties) ? $properties : func_get_args();

        return $this;
    }

    /**
     * Add a new properties to the $select query option.
     *
     * @param array|mixed $select
     *
     * @return $this
     */
    public function addSelect($select)
    {
        $select = is_array($select) ? $select : func_get_args();

        $this->select = array_merge((array) $this->select, $select);

        return $this;
    }

    /**
     * Set the entity set which the query is targeting.
     *
     * @param  string  $entitySet
     *
     * @return $this
     */
    public function from($entitySet)
    {
        $this->entitySet = $entitySet;

        return $this;
    }

    /**
     * Filter the entity set on the primary key.
     *
     * @param string $id
     *
     * @return $this
     */
    public function whereKey($id)
    {
        $this->entityKey = $id;

        return $this;
    }

    /**
     * Add an $expand clause to the query.
     *
     * @param string $property
     * @param string $first
     * @param string $operator
     * @param string $second
     * @param string $type
     * @param bool   $ref
     * @param bool   $count
     *
     * @return $this
     */
    public function expand($property, $first, $operator = null, $second = null, $type = 'inner', $ref = false, $count = false)
    {
        //TODO: need to flush out this method as it will work much like the where and join methods
        $expand = new ExpandClause($this, $type, $property);

        // If the first "column" of the join is really a Closure instance the developer
        // is trying to build a join with a complex "on" clause containing more than
        // one condition, so we'll add the join and call a Closure with the query.
        if ($first instanceof Closure) {
            call_user_func($first, $expand);

            $this->expands[] = $expand;

            $this->addBinding($expand->getBindings(), 'expand');
        }

        // If the column is simply a string, we can assume the join simply has a basic
        // "expand" clause with a single condition. So we will just build the expand with
        // this simple expand clauses attached to it. There is not an expand callback.
        else {
            $method = $where ? 'where' : 'on';

            $this->expands[] = $expand->$method($first, $operator, $second);

            $this->addBinding($expand->getBindings(), 'expand');
        }

        return $this;
    }

    /**
     * Apply the callback's query changes if the given "value" is true.
     *
     * @param bool     $value
     * @param \Closure $callback
     * @param \Closure $default
     *
     * @return Builder
     */
    public function when($value, $callback, $default = null)
    {
        $builder = $this;

        if ($value) {
            $builder = call_user_func($callback, $builder);
        } elseif ($default) {
            $builder = call_user_func($default, $builder);
        }

        return $builder;
    }

    /**
     * Merge an array of where clauses and bindings.
     *
     * @param  array  $wheres
     * @param  array  $bindings
     * @return void
     */
    public function mergeWheres($wheres, $bindings)
    {
        $this->wheres = array_merge((array) $this->wheres, (array) $wheres);

        $this->bindings['where'] = array_values(
            array_merge($this->bindings['where'], (array) $bindings)
        );
    }

    /**
     * Add a basic where ($filter) clause to the query.
     *
     * @param string|array|\Closure $column
     * @param string                $operator
     * @param mixed                 $value
     * @param string                $boolean
     *
     * @return $this
     */
    public function where($column, $operator = null, $value = null, $boolean = 'and')
    {
        // If the column is an array, we will assume it is an array of key-value pairs
        // and can add them each as a where clause. We will maintain the boolean we
        // received when the method was called and pass it into the nested where.
        if (is_array($column)) {
            return $this->addArrayOfWheres($column, $boolean);
        }

        // Here we will make some assumptions about the operator. If only 2 values are
        // passed to the method, we will assume that the operator is an equals sign
        // and keep going. Otherwise, we'll require the operator to be passed in.
        list($value, $operator) = $this->prepareValueAndOperator(
            $value, $operator, func_num_args() == 2
        );

        // If the columns is actually a Closure instance, we will assume the developer
        // wants to begin a nested where statement which is wrapped in parenthesis.
        // We'll add that Closure to the query then return back out immediately.
        if ($column instanceof Closure) {
            return $this->whereNested($column, $boolean);
        }

        // If the given operator is not found in the list of valid operators we will
        // assume that the developer is just short-cutting the '=' operators and
        // we will set the operators to '=' and set the values appropriately.
        if ($this->invalidOperator($operator)) {
            list($value, $operator) = [$operator, '='];
        }

        // If the value is a Closure, it means the developer is performing an entire
        // sub-select within the query and we will need to compile the sub-select
        // within the where clause to get the appropriate query record results.
        if ($value instanceof Closure) {
            return $this->whereSub($column, $operator, $value, $boolean);
        }

        // If the value is "null", we will just assume the developer wants to add a
        // where null clause to the query. So, we will allow a short-cut here to
        // that method for convenience so the developer doesn't have to check.
        if (is_null($value)) {
            return $this->whereNull($column, $boolean, $operator != '=');
        }

        // If the column is making a JSON reference we'll check to see if the value
        // is a boolean. If it is, we'll add the raw boolean string as an actual
        // value to the query to ensure this is properly handled by the query.
        // if (Str::contains($column, '->') && is_bool($value)) {
        //     $value = new Expression($value ? 'true' : 'false');
        // }

        // Now that we are working with just a simple query we can put the elements
        // in our array and add the query binding to our array of bindings that
        // will be bound to each SQL statements when it is finally executed.
        $type = 'Basic';

        $this->wheres[] = compact(
            'type', 'column', 'operator', 'value', 'boolean'
        );

        if (! $value instanceof Expression) {
            $this->addBinding($value, 'where');
        }

        return $this;
    }

    /**
     * Add an array of where clauses to the query.
     *
     * @param array  $column
     * @param string $boolean
     * @param string $method
     *
     * @return $this
     */
    protected function addArrayOfWheres($column, $boolean, $method = 'where')
    {
        return $this->whereNested(function ($query) use ($column, $method) {
            foreach ($column as $key => $value) {
                if (is_numeric($key) && is_array($value)) {
                    $query->{$method}(...array_values($value));
                } else {
                    $query->$method($key, '=', $value);
                }
            }
        }, $boolean);
    }

    /**
     * Prepare the value and operator for a where clause.
     *
     * @param string $value
     * @param string $operator
     * @param bool   $useDefault
     *
     * @return array
     *
     * @throws \InvalidArgumentException
     */
    protected function prepareValueAndOperator($value, $operator, $useDefault = false)
    {
        if ($useDefault) {
            return [$operator, '='];
        } elseif ($this->invalidOperatorAndValue($operator, $value)) {
            throw new \InvalidArgumentException('Illegal operator and value combination.');
        }

        return [$value, $operator];
    }

    /**
     * Determine if the given operator and value combination is legal.
     *
     * Prevents using Null values with invalid operators.
     *
     * @param string $operator
     * @param mixed  $value
     *
     * @return bool
     */
    protected function invalidOperatorAndValue($operator, $value)
    {
        return is_null($value) && in_array($operator, $this->operators) &&
             ! in_array($operator, ['=', '<>', '!=']);
    }

    /**
     * Determine if the given operator is supported.
     *
     * @param  string $operator
     * @return bool
     */
    protected function invalidOperator($operator)
    {
        return ! in_array(strtolower($operator), $this->operators, true) &&
               ! in_array(strtolower($operator), $this->grammar->getOperators(), true);
    }

    /**
     * Add an "or where" clause to the query.
     *
     * @param  \Closure|string $column
     * @param  string          $operator
     * @param  mixed           $value
     *
     * @return Builder|static
     */
    public function orWhere($column, $operator = null, $value = null)
    {
        return $this->where($column, $operator, $value, 'or');
    }

    /**
     * Add a nested where statement to the query.
     *
     * @param \Closure $callback
     * @param string   $boolean
     *
     * @return Builder|static
     */
    public function whereNested(Closure $callback, $boolean = 'and')
    {
        call_user_func($callback, $query = $this->forNestedWhere());

        return $this->addNestedWhereQuery($query, $boolean);
    }

    /**
     * Create a new query instance for nested where condition.
     *
     * @return Builder
     */
    public function forNestedWhere()
    {
        return $this->newQuery()->from($this->entitySet);
    }

    /**
     * Add another query builder as a nested where to the query builder.
     *
     * @param Builder|static $query
     * @param string         $boolean
     *
     * @return $this
     */
    public function addNestedWhereQuery($query, $boolean = 'and')
    {
        if (count($query->wheres)) {
            $type = 'Nested';

            $this->wheres[] = compact('type', 'query', 'boolean');

            $this->addBinding($query->getBindings(), 'where');
        }

        return $this;
    }

    /**
     * Add a full sub-select to the query.
     *
     * @param string   $column
     * @param string   $operator
     * @param \Closure $callback
     * @param string   $boolean
     *
     * @return $this
     */
    protected function whereSub($column, $operator, Closure $callback, $boolean)
    {
        $type = 'Sub';

        // Once we have the query instance we can simply execute it so it can add all
        // of the sub-select's conditions to itself, and then we can cache it off
        // in the array of where clauses for the "main" parent query instance.
        call_user_func($callback, $query = $this->newQuery());

        $this->wheres[] = compact(
            'type', 'column', 'operator', 'query', 'boolean'
        );

        $this->addBinding($query->getBindings(), 'where');

        return $this;
    }

    /**
     * Get the HTTP Request representation of the query.
     *
     * @return string
     */
    public function toRequest()
    {
        return $this->grammar->compileSelect($this);
    }

    /**
     * Execute a query for a single record by ID.
     *
     * @param int   $id
     * @param array $properties
     *
     * @return \stdClass|array|null
     *
     * @throws ODataQueryException
     */
    public function find($id, $properties = [])
    {
        if (!isset($this->entitySet)) {
            throw new ODataQueryException(Constants::ENTITY_SET_REQUIRED);
        }
        return $this->whereKey($id)->first($properties);
    }

    /**
     * Get a single property's value from the first result of a query.
     *
     * @param string $property
     *
     * @return mixed
     */
    public function value($property)
    {
        $result = (array) $this->first([$property]);

        return count($result) > 0 ? reset($result) : null;
    }

    /**
     * Execute the query and get the first result.
     *
     * @param array $properties
     *
     * @return \stdClass|array|null
     */
    public function first($properties = [])
    {
        return $this->take(1)->get($properties)->first();
        //return $this->take(1)->get($properties);
    }

    /**
     * Set the "$skip" value of the query.
     *
     * @param int $value
     *
     * @return Builder|static
     */
    public function skip($value)
    {
        $this->skip = $value;
        return $this;
    }

    /**
     * Set the "$top" value of the query.
     *
     * @param int $value
     *
     * @return Builder|static
     */
    public function take($value)
    {
        $this->take = $value;
        return $this;
    }

    /**
     * Execute the query as a "GET" request.
     *
     * @param array $properties
     * @param array $options
     *
     * @return Collection
     */
    public function get($properties = [], $options = null)
    {
        if (is_numeric($properties)) {
            $options = $properties;
            $properties = [];
        }

        if (isset($options)) {
            $include_count = $options & QueryOptions::INCLUDE_COUNT;

            if ($include_count) {
                $this->totalCount = true;
            }
        }

        $original = $this->properties;

        if (is_null($original)) {
            $this->properties = $properties;
        }

        $results = $this->processor->processSelect($this, $this->runGet());

        $this->properties = $original;

        return collect($results);
        //return $results;
    }

    /**
     * Run the query as a "GET" request against the client.
     *
     * @return IODataRequest
     */
    protected function runGet()
    {
        return $this->client->get(
            $this->grammar->compileSelect($this), $this->getBindings()
        );
    }

    /**
     * Retrieve the "count" result of the query.
     *
     * @return int
     */
    public function count()
    {
        $this->count = true;
        $results = $this->get();

        //return (int) $results;
        if (! $results->isEmpty()) {
            return (int) $results[0];
        }
    }

    /**
     * Insert a new record into the database.
     *
     * @param array $values
     *
     * @return bool
     */
    public function insert(array $values)
    {
        // Since every insert gets treated like a batch insert, we will make sure the
        // bindings are structured in a way that is convenient when building these
        // inserts statements by verifying these elements are actually an array.
        if (empty($values)) {
            return true;
        }

        if (! is_array(reset($values))) {
            $values = [$values];
        }

        // Here, we will sort the insert keys for every record so that each insert is
        // in the same order for the record. We need to make sure this is the case
        // so there are not any errors or problems when inserting these records.
        else {
            foreach ($values as $key => $value) {
                ksort($value);

                $values[$key] = $value;
            }
        }

        // Finally, we will run this query against the database connection and return
        // the results. We will need to also flatten these bindings before running
        // the query so they are all in one huge, flattened array for execution.
        return $this->client->post(
            $this->grammar->compileInsert($this, $values),
            $this->cleanBindings(Arr::flatten($values, 1))
        );
    }

    /**
     * Insert a new record and get the value of the primary key.
     *
     * @param array $values
     *
     * @return mixed
     */
    public function insertGetId(array $values)
    {
        $results = $this->insert($values);

        return $results->getId();
    }

    /**
     * Get a new instance of the query builder.
     *
     * @return Builder
     */
    public function newQuery()
    {
        return new static($this->client, $this->grammar, $this->processor);
    }

    /**
     * Get the current query value bindings in a flattened array.
     *
     * @return array
     */
    public function getBindings()
    {
        return Arr::flatten($this->bindings);
    }

    /**
     * Remove all of the expressions from a list of bindings.
     *
     * @param array $bindings
     *
     * @return array
     */
    protected function cleanBindings(array $bindings)
    {
        return array_values(array_filter($bindings, function ($binding) {
            return true;//! $binding instanceof Expression;
        }));
    }

    /**
     * Add a binding to the query.
     *
     * @param mixed  $value
     * @param string $type
     *
     * @return $this
     *
     * @throws \InvalidArgumentException
     */
    public function addBinding($value, $type = 'where')
    {
        if (! array_key_exists($type, $this->bindings)) {
            throw new \InvalidArgumentException("Invalid binding type: {$type}.");
        }

        if (is_array($value)) {
            $this->bindings[$type] = array_values(array_merge($this->bindings[$type], $value));
        } else {
            $this->bindings[$type][] = $value;
        }

        return $this;
    }

    /**
     * Get the IODataClient instance.
     *
     * @return IODataClient
     */
    public function getClient()
    {
        return $this->client;
    }
}<|MERGE_RESOLUTION|>--- conflicted
+++ resolved
@@ -159,23 +159,13 @@
      * Create a new query builder instance.
      *
      * @param IODataClient $client
-<<<<<<< HEAD
      * @param IGrammar     $grammar
-     * @param Processor    $processor
+     * @param IProcessor   $processor
      */
     public function __construct(
         IODataClient $client,
         IGrammar $grammar = null,
-        Processor $processor = null
-=======
-     * @param Grammar      $grammar
-     * @param IProcessor   $processor
-     */
-    public function __construct(
-        IODataClient $client,
-        Grammar $grammar = null,
         IProcessor $processor = null
->>>>>>> e9016fdd
     ) {
         $this->client = $client;
         $this->grammar = $grammar ?: $client->getQueryGrammar();
